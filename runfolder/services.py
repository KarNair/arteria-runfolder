import os.path
import socket
import logging

<<<<<<< HEAD
=======
from runfolder import __version__ as version
>>>>>>> 507cb899

class RunfolderInfo:
    """
    Information about a runfolder. Status can be:
        none: Not ready for processing or invalid
        ready: Ready for processing
        started: Started processing the runfolder
        done: Done processing the runfolder
        error: Started processing the runfolder but there was an error
    """

    STATE_NONE = "none"
    STATE_READY = "ready"
    STATE_STARTED = "started"
    STATE_DONE = "done"
    STATE_ERROR = "error"

    def __init__(self, host, path, state):
        """
        Initializes the object

        :param host: The host where the runfolder exists
        :param path: The file system path to the runfolder on the host
        :param state: The state of the runfolder (see STATE_*)
        """

        self.host = host
        self.path = path
        self.state = state
        self.service_version = version

    def __repr__(self):
        return "{0}: {1}@{2}".format(self.state, self.path, self.host)


class RunfolderService:
    """Watches a set of directories on the server and reacts when one of them
       has a runfolder that's ready for processing"""

    def __init__(self, configuration_svc, logger=None):
        self._configuration_svc = configuration_svc
        self._logger = logger or logging.getLogger(__name__)

    # NOTE: These methods were added so that they could be easily mocked out.
    #       It would probably be nicer to move them inline and mock the system calls
    #       or have them in a separate provider class required in the constructor
    @staticmethod
    def _host():
        return socket.gethostname()

    @staticmethod
    def _file_exists(path):
        return os.path.isfile(path)

    @staticmethod
    def _dir_exists(path):
        return os.path.isdir(path)

    @staticmethod
    def _subdirectories(path):
        return os.listdir(path)

    def _validate_is_being_monitored(self, path):
        """
        Validate that this is a subdirectory (potentially non-existing)
        of a monitored path

        :raises PathNotMonitored
        """
        monitored = any([path.startswith(mon) for mon in self._monitored_directories()])
        if not monitored:
            raise PathNotMonitored("The path {0} is not being monitored".format(path))

    def create_runfolder(self, path):
        """
        Creates a runfolder at the path.

        Provided for integration tests only and only available if the
        config value can_create_runfolder is True.

        :raises PathNotMonitored
        :raises DirectoryAlreadyExists
        """
        self._requires_enabled("can_create_runfolder")
        self._validate_is_being_monitored(path)
        if os.path.exists(path):
            raise DirectoryAlreadyExists("The path {0} already exists and can't be overridden".format(path))
        os.makedirs(path)
        self._logger.info(
            "Created a runfolder at {0} - intended for tests only".format(path))

    def add_sequencing_finished_marker(self, path):
        """
        Adds the marker that sets the `ready` state of a runfolder.
        This marker is generally added by the sequencer

        Provided for integration tests only and only available if the config value
        can_create_runfolder is set to True.

        :raises DirectoryDoesNotExist
        :raises CannotOverrideFile
        """
        self._requires_enabled("can_create_runfolder")
        if not os.path.isdir(path):
            raise DirectoryDoesNotExist(
                "The path '{0}' is not an existing directory".format(path))

        full_path = os.path.join(path, "RTAComplete.txt")
        if os.path.isfile(full_path):
            raise CannotOverrideFile("The complete marker already exists at {0}".format(full_path))

        open(full_path, 'a').close()
        self._logger.info(
            "Added the 'RTAComplete.txt' marker to '{0}' - intended for tests only".format(full_path))

    def get_runfolder_by_path(self, path):
        """
        Returns a RunfolderInfo by its Linux file path

        :raises PathNotMonitored
        :raises DirectoryDoesNotExist
        """
        self._logger.debug("get_runfolder_by_path({0})".format(path))
        self._validate_is_being_monitored(path)

        if not self._dir_exists(path):
            raise DirectoryDoesNotExist("Directory does not exist: '{0}'".format(path))
        info = RunfolderInfo(self._host(), path, self.get_runfolder_state(path))
        return info

    def _get_runfolder_state_from_state_file(self, runfolder):
        """
        Reads the state in the state file at .arteria/state, returns
        RunfolderInfo.STATE_NONE if nothing is available
        """
        state_file = os.path.join(runfolder, ".arteria", "state")
        if self._file_exists(state_file):
            with open(state_file, 'r') as f:
                state = f.read()
                state = state.strip()
                return state
        else:
            return RunfolderInfo.STATE_NONE

    def get_runfolder_state(self, runfolder):
        """
        Returns the state of a runfolder. The possible states are defined in
        RunfolderInfo.STATE_*.

        If the file .arteria/state exists, it will determine the state. If it doesn't
        exist, the existence of the marker file RTAComplete.txt determines the state.
        """
        state = self._get_runfolder_state_from_state_file(runfolder)
        if state == RunfolderInfo.STATE_NONE:
            completed_marker = os.path.join(runfolder, "RTAComplete.txt")
            ready = self._file_exists(completed_marker)
            if ready:
                state = RunfolderInfo.STATE_READY
        return state

    @staticmethod
    def set_runfolder_state(runfolder, state):
        """Sets the state of a runfolder"""
        arteria_dir = os.path.join(runfolder, ".arteria")
        state_file = os.path.join(arteria_dir, "state")
        if not os.path.exists(arteria_dir):
            os.makedirs(arteria_dir)
        with open(state_file, 'w') as f:
            f.write(state)

    def is_runfolder_ready(self, directory):
        """Returns True if the runfolder is ready"""
        state = self.get_runfolder_state(directory)
        self._logger.debug("Checking {0}. state={1}".format(directory, state))
        return state == RunfolderInfo.STATE_READY

    def _monitored_directories(self):
        """Lists all directories monitored for new runfolders"""
        monitored = self._configuration_svc["monitored_directories"]
        for directory in monitored:
            yield os.path.abspath(directory)

    def next_runfolder(self):
        """Returns the next available runfolder. Returns None if there is none available."""
        available = self.list_available_runfolders()
        try:
            first = available.next()
        except StopIteration:
            first = None

        self._logger.info(
            "Searching for next available runfolder, found: {0}".format(first))
        return first

    def list_available_runfolders(self):
        """Lists all the available runfolders on the host"""
        self._logger.debug("get_available_runfolder")
        for monitored_root in self._monitored_directories():
            self._logger.debug("Checking subdirectories of {0}".format(monitored_root))
            for subdir in self._subdirectories(monitored_root):
                directory = os.path.join(monitored_root, subdir)
                self._logger.debug("Found potential runfolder {0}".format(directory))
                state = self.get_runfolder_state(directory)
                if state == RunfolderInfo.STATE_READY:
                    info = RunfolderInfo(self._host(),
                                         directory, RunfolderInfo.STATE_READY)
                    yield info

    def _requires_enabled(self, config_key):
        """Raises an ActionNotEnabled exception if the specified config value is false"""
        if not self._configuration_svc[config_key]:
            raise ActionNotEnabled("The action {0} is not enabled".format(config_key))


class CannotOverrideFile(Exception):
    pass


class DirectoryDoesNotExist(Exception):
    pass


class PathNotMonitored(Exception):
    pass


class DirectoryAlreadyExists(Exception):
    pass


class ActionNotEnabled(Exception):
    pass
<|MERGE_RESOLUTION|>--- conflicted
+++ resolved
@@ -1,11 +1,8 @@
 import os.path
 import socket
 import logging
-
-<<<<<<< HEAD
-=======
 from runfolder import __version__ as version
->>>>>>> 507cb899
+
 
 class RunfolderInfo:
     """
